#    Copyright 2020 Division of Medical Image Computing, German Cancer Research Center (DKFZ), Heidelberg, Germany
#
#    Licensed under the Apache License, Version 2.0 (the "License");
#    you may not use this file except in compliance with the License.
#    You may obtain a copy of the License at
#
#        http://www.apache.org/licenses/LICENSE-2.0
#
#    Unless required by applicable law or agreed to in writing, software
#    distributed under the License is distributed on an "AS IS" BASIS,
#    WITHOUT WARRANTIES OR CONDITIONS OF ANY KIND, either express or implied.
#    See the License for the specific language governing permissions and
#    limitations under the License.

from collections import OrderedDict
from batchgenerators.utilities.file_and_folder_operations import *
import shutil
import numpy as np
from numpy.random.mtrand import RandomState
import subprocess
from multiprocessing import pool
import pandas as pd
from nnunet.experiment_planning.common_utils import split_4d_nifti



def get_mnms_data(data_root):
    files_raw = []
    files_gt = []
    for r, dirs, files in os.walk(data_root):
        for f in files:
            if f.endswith('nii.gz'):
                file_path = os.path.join(r, f)
                if '_gt' in f:
                    files_gt.append(file_path)
                else:
                    files_raw.append(file_path)
    return files_raw, files_gt


def generate_filename_for_nnunet(pat_id, ts, pat_folder=None, add_zeros=False, vendor=None, centre=None, mode='mnms',
                                 data_format='nii.gz'):
    if not vendor or not centre:
        if add_zeros:
            filename = "{}_{}_0000.{}".format(pat_id, str(ts).zfill(4), data_format)
        else:
            filename = "{}_{}.{}".format(pat_id, str(ts).zfill(4), data_format)
    else:
        if mode == 'mnms':
            if add_zeros:
                filename = "{}_{}_{}_{}_0000.{}".format(pat_id, str(ts).zfill(4), vendor, centre, data_format)
            else:
                filename = "{}_{}_{}_{}.{}".format(pat_id, str(ts).zfill(4), vendor, centre, data_format)
        else:
            if add_zeros:
                filename = "{}_{}_{}_{}_0000.{}".format(vendor, centre, pat_id, str(ts).zfill(4), data_format)
            else:
                filename = "{}_{}_{}_{}.{}".format(vendor, centre, pat_id, str(ts).zfill(4), data_format)

    if pat_folder:
        filename = os.path.join(pat_folder, filename)
    return filename


def select_annotated_frames_mms(data_folder, out_folder, add_zeros=False, mode='mnms',
                                df_path="/media/full/tera2/data/challenges/mms/Training-corrected_original/M&Ms Dataset Information.xlsx"):
    table = pd.read_excel(df_path, index_col='External code')

    raw_image_paths, raw_gt_paths = get_mnms_data(data_folder)
    combine_paths = raw_image_paths + raw_gt_paths # not so nice but only one of the lists will have entreis

    for idx in table.index:
        ed = table.loc[idx, 'ED']
        es = table.loc[idx, 'ES']
        vendor = table.loc[idx, 'Vendor']
        centre = table.loc[idx, 'Centre']

        if vendor != "C": # vendor C is for test data

            # generate old filename (w/o vendor and centre)
            filename_ed_original = combine_paths[
                [(idx in x and str(ed).zfill(4) in x) for x in raw_image_paths] == True]
            filename_es_original = combine_paths[
                [(idx in x and str(es).zfill(4) in x) for x in raw_image_paths] == True]

            # generate new filename with vendor and centre
            filename_ed = generate_filename_for_nnunet(pat_id=idx, ts=ed, pat_folder=out_folder,
                                                       vendor=vendor, centre=centre, add_zeros=add_zeros, mode=mode)
            filename_es = generate_filename_for_nnunet(pat_id=idx, ts=es, pat_folder=out_folder,
                                                       vendor=vendor, centre=centre, add_zeros=add_zeros, mode=mode)

            shutil.copy(filename_ed_original, filename_ed)
            shutil.copy(filename_es_original, filename_es)


def create_custom_splits_for_experiments(task_path):
    data_keys = [i[:-4] for i in
                 subfiles(os.path.join(task_path, "nnUNetData_plans_v2.1_2D_stage0"),
                          join=False, suffix='npz')]
    existing_splits = os.path.join(task_path, "splits_final.pkl")

    splits = load_pickle(existing_splits)
    splits = splits[:5]  # discard old changes

    unique_a_only = np.unique([i.split('_')[0] for i in data_keys if i.find('_A_') != -1])
    unique_b_only = np.unique([i.split('_')[0] for i in data_keys if i.find('_B_') != -1])

    num_train_a = int(np.round(0.8 * len(unique_a_only)))
    num_train_b = int(np.round(0.8 * len(unique_b_only)))

    p = RandomState(1234)
    idx_a_train = p.choice(len(unique_a_only), num_train_a, replace=False)
    idx_b_train = p.choice(len(unique_b_only), num_train_b, replace=False)

    identifiers_a_train = [unique_a_only[i] for i in idx_a_train]
    identifiers_b_train = [unique_b_only[i] for i in idx_b_train]

    identifiers_a_val = [i for i in unique_a_only if i not in identifiers_a_train]
    identifiers_b_val = [i for i in unique_b_only if i not in identifiers_b_train]

    # fold 5 will be train on a and eval on val sets of a and b
    splits.append({'train': [i for i in data_keys if i.split("_")[0] in identifiers_a_train],
                   'val': [i for i in data_keys if i.split("_")[0] in identifiers_a_val] + [i for i in data_keys if
                                                                                            i.split("_")[
                                                                                                0] in identifiers_b_val]})

    # fold 6 will be train on b and eval on val sets of a and b
    splits.append({'train': [i for i in data_keys if i.split("_")[0] in identifiers_b_train],
                   'val': [i for i in data_keys if i.split("_")[0] in identifiers_a_val] + [i for i in data_keys if
                                                                                            i.split("_")[
                                                                                                0] in identifiers_b_val]})

    # fold 7 train on both, eval on both
    splits.append({'train': [i for i in data_keys if i.split("_")[0] in identifiers_b_train] + [i for i in data_keys if i.split("_")[0] in identifiers_a_train],
                   'val': [i for i in data_keys if i.split("_")[0] in identifiers_a_val] + [i for i in data_keys if
                                                                                            i.split("_")[
                                                                                                0] in identifiers_b_val]})
    save_pickle(splits, existing_splits)

def split_4d_nii(nii_path, split_folder, pat_name=None, add_zeros=False):

    # create temporary folder in which the 3d+t file will be split into many 3d files
    temp_base = os.path.dirname(nii_path)
    temp_location = os.path.join(temp_base, 'tmp')
    if not os.path.isdir(temp_location):
        os.mkdir(temp_location)
    os.chdir(temp_location)

    if not os.path.isdir(split_folder):
        os.mkdir(split_folder)
    _ = subprocess.call(['fslsplit', nii_path])

    # rename files so that the patient's ID is in the filename
    file_list = [f for f in os.listdir(temp_location) if os.path.isfile(f)]
    file_list = sorted(file_list)

    if not pat_name:
        pat_name = os.path.basename(os.path.dirname(nii_path))

    for ts, temp_file in enumerate(file_list):
        # get time
        time_step = temp_file.split('.')[0][3:]
        # make sure the time step is a number. Otherwise trust in pythons sort algorithm
        try:
            int(time_step)
        except:
            time_step = ts

        # change filename AND location -> move files
        if add_zeros:
            new_file_name = '{}_{}_0000.nii.gz'.format(pat_name, time_step)
        else:
            new_file_name = '{}_{}.nii.gz'.format(pat_name, time_step)
        os.rename(os.path.join(temp_location, temp_file),
                  os.path.join(split_folder, new_file_name))

    os.rmdir(temp_location)

def split_4d_parallel(args):
    nii_path, split_folder, pat_name = args
    split_4d_nii(nii_path, split_folder, pat_name)


def split_4d_for_all_pat(files_paths, split_folder):
    p = pool.Pool(8)
    p.map(split_4d_parallel,
          zip(files_paths, [split_folder] * len(files_paths), [None] * len(files_paths)))

if __name__ == "__main__":
<<<<<<< HEAD
    task_name = "Task114_heart_MNMs"
    train_dir = "/media/full/97d8d6e1-1aa1-4761-9dd1-fc6a62cf6264/nnUnet_raw/nnUNet_raw_data/{}/imagesTr".format(task_name)
    test_dir = "/media/full/97d8d6e1-1aa1-4761-9dd1-fc6a62cf6264/nnUnet_raw/nnUNet_raw_data/{}/imagesTs".format(task_name)
    #out_dir='/media/full/tera2/output_nnUNet/preprocessed_data/Task114_heart_mnms'
    out_dir='/media/full/97d8d6e1-1aa1-4761-9dd1-fc6a62cf6264/tmp'

    # train
    all_train_files = [os.path.join(train_dir, x) for x in os.listdir(train_dir)]
    # test
    all_test_files = [os.path.join(test_dir, x) for x in os.listdir(test_dir)]

    data_root = '/media/full/97d8d6e1-1aa1-4761-9dd1-fc6a62cf6264/data/challenges/mms/Training-corrected_original/Labeled'
    files_raw, files_gt = get_mnms_data(data_root=data_root)
    split_path_raw ='/media/full/97d8d6e1-1aa1-4761-9dd1-fc6a62cf6264/data/challenges/mms/temp_split_raw'
    split_path_gt ='/media/full/97d8d6e1-1aa1-4761-9dd1-fc6a62cf6264/data/challenges/mms/temp_split_gt'
    maybe_mkdir_p(split_path_raw)
    maybe_mkdir_p(split_path_gt)

    split_4d_for_all_pat(files_raw, split_path_raw)
    split_4d_for_all_pat(files_gt, split_path_gt)

    out_dir = '/media/full/97d8d6e1-1aa1-4761-9dd1-fc6a62cf6264/nnUnet_raw/nnUNet_raw_data/{}/'.format(task_name)
=======
    #
    # this script will split 4d data from the M&Ms data set into 3d images for both, raw images and gt annotations.
    # after this script you will be able to start a training on the M&Ms data.
    # use this script as insipration in case other data than M&Ms data is use for training.
    #
    # check also the comments at the END of the script for instructions on how to run the actual training after this
    # script
    #
>>>>>>> 9737b3dc

    # define a task ID for your experiment (I have choosen 114)
    task_name = "Task114_heart_mnms"
    # this is where the downloaded data from the M&Ms challenge shall be placed
    raw_data_dir = "/media/full/tera2/data"
    # don't make changes here
    folder_imagesTr = "imagesTr"
    train_dir = os.path.join(raw_data_dir, task_name, folder_imagesTr)

    # this is where our your splitted files WITH annotation will be stored. Dont make changes here. Otherwise nnUNet
    # might have problems finding the training data later during the training process
    out_dir = os.path.join(os.environ.get('nnUNet_raw_data_base'), 'nnUNet_raw_data', task_name)


    files_raw, files_gt = get_mnms_data(data_root=train_dir)

    filesTs, _ = get_mnms_data(data_root=train_dir)

    split_path_raw_all_ts = os.path.join(raw_data_dir, task_name, "splitted_all_timesteps", folder_imagesTr,
                                         "split_raw_images")
    split_path_gt_all_ts = os.path.join(raw_data_dir, task_name, "splitted_all_timesteps", folder_imagesTr,
                                        "split_annotation")
    maybe_mkdir_p(split_path_raw_all_ts)
    maybe_mkdir_p(split_path_gt_all_ts)

    # for fast splitting of many patients use the following lines
    # however keep in mind that these lines cause problems for some users.
    # If problems occur use the code for loops below
    # print("splitting raw 4d images into 3d images")
    # split_4d_for_all_pat(files_raw, split_path_raw)
    # print("splitting ground truth 4d into 3d files")
    # split_4d_for_all_pat(files_gt, split_path_gt_all_ts)

    print("splitting raw 4d images into 3d images")
    for f in files_raw:
        print("splitting {}".format(f))
        split_4d_nifti(f, split_path_raw_all_ts)
    print("splitting ground truth 4d into 3d files")
    for gt in files_gt:
        split_4d_nifti(gt, split_path_gt_all_ts)
        print("splitting {}".format(gt))


    print("prepared data will be saved at: {}".format(out_dir))
    maybe_mkdir_p(join(out_dir, "imagesTr"))
    maybe_mkdir_p(join(out_dir, "labelsTr"))

    imagesTr_path = os.path.join(out_dir, "imagesTr")
    labelsTr_path = os.path.join(out_dir, "labelsTr")
    # only a small fraction of all timestep in the cardiac cycle possess gt annotation. These timestep will now be
    # selected
    select_annotated_frames_mms(split_path_raw_all_ts, imagesTr_path, add_zeros=True)
    select_annotated_frames_mms(split_path_gt_all_ts, labelsTr_path, add_zeros=False)

    labelsTr = subfiles(labelsTr_path)

    # create a json file that will be needed by nnUNet to initiate the preprocessing process
    json_dict = OrderedDict()
    json_dict['name'] = "M&Ms"
    json_dict['description'] = "short axis cardiac cine MRI segmentation"
    json_dict['tensorImageSize'] = "4D"
    json_dict['reference'] = "Campello, Víctor M. et al.: Multi-Centre, Multi-Vendor & Multi-Disease Cardiac Image Segmentation. In preparation."
    json_dict['licence'] = "see M&Ms challenge"
    json_dict['release'] = "0.0"
    json_dict['modality'] = {
        "0": "MRI",
    }
    # labels differ for ACDC challenge
    json_dict['labels'] = {
        "0": "background",
        "1": "LVBP",
        "2": "LVM",
        "3": "RV"
    }
    json_dict['numTraining'] = len(labelsTr)
    json_dict['numTest'] = 0
    json_dict['training'] = [{'image': "./imagesTr/%s" % i.split("/")[-1], "label": "./labelsTr/%s" % i.split("/")[-1]} for i in
                             labelsTr]
    json_dict['test'] = []

    save_json(json_dict, os.path.join(out_dir, "dataset.json"))

    #
    # now the data is ready to be preprocessed by the nnUNet
    # the following steps are only needed if you want to reproduce the exact results from the MMS challenge
    #


    # then preprocess data and plan training.
    # run in terminal
    # nnUNet_plan_and_preprocess -t 114 --verify_dataset_integrity # for 2d
    # nnUNet_plan_and_preprocess -t 114 --verify_dataset_integrity -pl3d ExperimentPlannerTargetSpacingForAnisoAxis # for 3d

    # start training and stop it immediately to get a split.pkl file
    # nnUNet_train 2d nnUNetTrainerV2_MMS 114 0

    #
    # then create custom splits as used for the final M&Ms submission
    #

    # in this file comment everything except for the following line
    # create_custom_splits_for_experiments(out_dir)

    # then start training with
    #
    # nnUNet_train 3d_fullres nnUNetTrainerV2_MMS Task114_heart_mnms -p nnUNetPlanstargetSpacingForAnisoAxis 0 # for 3d and fold 0
    # and
    # nnUNet_train 2d nnUNetTrainerV2_MMS Task114_heart_mnms 0 # for 2d and fold 0

<|MERGE_RESOLUTION|>--- conflicted
+++ resolved
@@ -21,7 +21,6 @@
 from multiprocessing import pool
 import pandas as pd
 from nnunet.experiment_planning.common_utils import split_4d_nifti
-
 
 
 def get_mnms_data(data_root):
@@ -137,81 +136,8 @@
                                                                                                 0] in identifiers_b_val]})
     save_pickle(splits, existing_splits)
 
-def split_4d_nii(nii_path, split_folder, pat_name=None, add_zeros=False):
-
-    # create temporary folder in which the 3d+t file will be split into many 3d files
-    temp_base = os.path.dirname(nii_path)
-    temp_location = os.path.join(temp_base, 'tmp')
-    if not os.path.isdir(temp_location):
-        os.mkdir(temp_location)
-    os.chdir(temp_location)
-
-    if not os.path.isdir(split_folder):
-        os.mkdir(split_folder)
-    _ = subprocess.call(['fslsplit', nii_path])
-
-    # rename files so that the patient's ID is in the filename
-    file_list = [f for f in os.listdir(temp_location) if os.path.isfile(f)]
-    file_list = sorted(file_list)
-
-    if not pat_name:
-        pat_name = os.path.basename(os.path.dirname(nii_path))
-
-    for ts, temp_file in enumerate(file_list):
-        # get time
-        time_step = temp_file.split('.')[0][3:]
-        # make sure the time step is a number. Otherwise trust in pythons sort algorithm
-        try:
-            int(time_step)
-        except:
-            time_step = ts
-
-        # change filename AND location -> move files
-        if add_zeros:
-            new_file_name = '{}_{}_0000.nii.gz'.format(pat_name, time_step)
-        else:
-            new_file_name = '{}_{}.nii.gz'.format(pat_name, time_step)
-        os.rename(os.path.join(temp_location, temp_file),
-                  os.path.join(split_folder, new_file_name))
-
-    os.rmdir(temp_location)
-
-def split_4d_parallel(args):
-    nii_path, split_folder, pat_name = args
-    split_4d_nii(nii_path, split_folder, pat_name)
-
-
-def split_4d_for_all_pat(files_paths, split_folder):
-    p = pool.Pool(8)
-    p.map(split_4d_parallel,
-          zip(files_paths, [split_folder] * len(files_paths), [None] * len(files_paths)))
 
 if __name__ == "__main__":
-<<<<<<< HEAD
-    task_name = "Task114_heart_MNMs"
-    train_dir = "/media/full/97d8d6e1-1aa1-4761-9dd1-fc6a62cf6264/nnUnet_raw/nnUNet_raw_data/{}/imagesTr".format(task_name)
-    test_dir = "/media/full/97d8d6e1-1aa1-4761-9dd1-fc6a62cf6264/nnUnet_raw/nnUNet_raw_data/{}/imagesTs".format(task_name)
-    #out_dir='/media/full/tera2/output_nnUNet/preprocessed_data/Task114_heart_mnms'
-    out_dir='/media/full/97d8d6e1-1aa1-4761-9dd1-fc6a62cf6264/tmp'
-
-    # train
-    all_train_files = [os.path.join(train_dir, x) for x in os.listdir(train_dir)]
-    # test
-    all_test_files = [os.path.join(test_dir, x) for x in os.listdir(test_dir)]
-
-    data_root = '/media/full/97d8d6e1-1aa1-4761-9dd1-fc6a62cf6264/data/challenges/mms/Training-corrected_original/Labeled'
-    files_raw, files_gt = get_mnms_data(data_root=data_root)
-    split_path_raw ='/media/full/97d8d6e1-1aa1-4761-9dd1-fc6a62cf6264/data/challenges/mms/temp_split_raw'
-    split_path_gt ='/media/full/97d8d6e1-1aa1-4761-9dd1-fc6a62cf6264/data/challenges/mms/temp_split_gt'
-    maybe_mkdir_p(split_path_raw)
-    maybe_mkdir_p(split_path_gt)
-
-    split_4d_for_all_pat(files_raw, split_path_raw)
-    split_4d_for_all_pat(files_gt, split_path_gt)
-
-    out_dir = '/media/full/97d8d6e1-1aa1-4761-9dd1-fc6a62cf6264/nnUnet_raw/nnUNet_raw_data/{}/'.format(task_name)
-=======
-    #
     # this script will split 4d data from the M&Ms data set into 3d images for both, raw images and gt annotations.
     # after this script you will be able to start a training on the M&Ms data.
     # use this script as insipration in case other data than M&Ms data is use for training.
@@ -219,7 +145,6 @@
     # check also the comments at the END of the script for instructions on how to run the actual training after this
     # script
     #
->>>>>>> 9737b3dc
 
     # define a task ID for your experiment (I have choosen 114)
     task_name = "Task114_heart_mnms"
@@ -232,7 +157,6 @@
     # this is where our your splitted files WITH annotation will be stored. Dont make changes here. Otherwise nnUNet
     # might have problems finding the training data later during the training process
     out_dir = os.path.join(os.environ.get('nnUNet_raw_data_base'), 'nnUNet_raw_data', task_name)
-
 
     files_raw, files_gt = get_mnms_data(data_root=train_dir)
 
@@ -262,7 +186,6 @@
         split_4d_nifti(gt, split_path_gt_all_ts)
         print("splitting {}".format(gt))
 
-
     print("prepared data will be saved at: {}".format(out_dir))
     maybe_mkdir_p(join(out_dir, "imagesTr"))
     maybe_mkdir_p(join(out_dir, "labelsTr"))
@@ -281,7 +204,8 @@
     json_dict['name'] = "M&Ms"
     json_dict['description'] = "short axis cardiac cine MRI segmentation"
     json_dict['tensorImageSize'] = "4D"
-    json_dict['reference'] = "Campello, Víctor M. et al.: Multi-Centre, Multi-Vendor & Multi-Disease Cardiac Image Segmentation. In preparation."
+    json_dict['reference'] = "Campello, Víctor M. et al.: Multi-Centre, Multi-Vendor & Multi-Disease Cardiac Image " \
+                             "Segmentation. In preparation."
     json_dict['licence'] = "see M&Ms challenge"
     json_dict['release'] = "0.0"
     json_dict['modality'] = {
@@ -296,8 +220,8 @@
     }
     json_dict['numTraining'] = len(labelsTr)
     json_dict['numTest'] = 0
-    json_dict['training'] = [{'image': "./imagesTr/%s" % i.split("/")[-1], "label": "./labelsTr/%s" % i.split("/")[-1]} for i in
-                             labelsTr]
+    json_dict['training'] = [{'image': "./imagesTr/%s" % i.split("/")[-1],
+                              "label": "./labelsTr/%s" % i.split("/")[-1]} for i in labelsTr]
     json_dict['test'] = []
 
     save_json(json_dict, os.path.join(out_dir, "dataset.json"))
